#!/usr/bin/env node
/*
 * ISC License (ISC)
 * Copyright (c) 2018 aeternity developers
 *
 *  Permission to use, copy, modify, and/or distribute this software for any
 *  purpose with or without fee is hereby granted, provided that the above
 *  copyright notice and this permission notice appear in all copies.
 *
 *  THE SOFTWARE IS PROVIDED "AS IS" AND THE AUTHOR DISCLAIMS ALL WARRANTIES WITH
 *  REGARD TO THIS SOFTWARE INCLUDING ALL IMPLIED WARRANTIES OF MERCHANTABILITY
 *  AND FITNESS. IN NO EVENT SHALL THE AUTHOR BE LIABLE FOR ANY SPECIAL, DIRECT,
 *  INDIRECT, OR CONSEQUENTIAL DAMAGES OR ANY DAMAGES WHATSOEVER RESULTING FROM
 *  LOSS OF USE, DATA OR PROFITS, WHETHER IN AN ACTION OF CONTRACT, NEGLIGENCE OR
 *  OTHER TORTIOUS ACTION, ARISING OUT OF OR IN CONNECTION WITH THE USE OR
 *  PERFORMANCE OF THIS SOFTWARE.
 */

//   _____            _                  _
//  / ____|          | |                | |
// | |     ___  _ __ | |_ _ __ __ _  ___| |_ ___
// | |    / _ \| '_ \| __| '__/ _` |/ __| __/ __|
// | |___| (_) | | | | |_| | | (_| | (__| |_\__ \
//  \_____\___/|_| |_|\__|_|  \__,_|\___|\__|___/

import * as R from 'ramda'
import path from 'path'

import { readFile, readJSONFile, writeFile } from '../utils/helpers'
import { initClient } from '../utils/cli'
import { handleApiError } from '../utils/errors'
import { printError, print, logContractDescriptor } from '../utils/print'
import { getWalletByPathAndDecrypt } from '../utils/account'

export async function compile (file, options) {
  try {
    const code = readFile(path.resolve(process.cwd(), file), 'utf-8')
    if (!code) throw new Error('Contract file not found')

    const client = await initClient(options)

    await handleApiError(async () => {
      const contract = await client.contractCompile(code)
      print(`Contract bytecode:
      ${contract.bytecode}`)
    })
  } catch (e) {
    printError(e.message)
  }

}

<<<<<<< HEAD
async function deploy (walletPath, contractPath, { host, gas, init, internalUrl, password, ttl, json  }) {
=======
async function deploy (walletPath, contractPath, options) {
  const { gas, init, ttl, password, json } = options
>>>>>>> 00ebdead
  // Deploy a contract to the chain and create a deploy descriptor
  // with the contract informations that can be use to invoke the contract
  // later on.
  //   The generated descriptor will be created in the same folde of the contract
  // source file. Multiple deploy of the same contract file will generate different
  // deploy descriptor
  try {
    const keypair = await getWalletByPathAndDecrypt(walletPath, { password })
<<<<<<< HEAD
    const client = await initClient(host, keypair, internalUrl)
=======
    const client = await initClient(R.merge(options, { keypair }))
>>>>>>> 00ebdead
    const contractFile = readFile(path.resolve(process.cwd(), contractPath), 'utf-8')

    await handleApiError(
      async () => {
        // `contractCompile` takes a raw Sophia contract in string form and sends it
        // off to the node for bytecode compilation. This might in the future be done
        // without talking to the node, but requires a bytecode compiler
        // implementation directly in the SDK.
        const contract = await client.contractCompile(contractFile, { gas })
        // Invoking `deploy` on the bytecode object will result in the contract
        // being written to the chain, once the block has been mined.
        // Sophia contracts always have an `init` method which needs to be invoked,
        // even when the contract's `state` is `unit` (`()`). The arguments to
        // `init` have to be provided at deployment time and will be written to the
        // block as well, together with the contract's bytecode.
<<<<<<< HEAD
        const deployDescriptor = await contract.deploy({ initState: init, ttl })
=======
        const deployDescriptor = await contract.deploy({ initState: init, options: { ttl } })
>>>>>>> 00ebdead

        // Write contractDescriptor to file
        const descPath = `${R.last(contractPath.split('/'))}.deploy.${deployDescriptor.owner.slice(3)}.json`
        const contractDescriptor = R.merge({
          descPath,
          source: contractFile,
          bytecode: contract.bytecode,
          abi: 'sophia',
        }, deployDescriptor)

        writeFile(
          descPath,
          JSON.stringify(contractDescriptor)
        )

        // Log contract descriptor
        logContractDescriptor(contractDescriptor, 'Contract was successfully deployed', json)
      }
    )
  } catch (e) {
    printError(e.message)
    process.exit(1)
  }
}

<<<<<<< HEAD
async function call (walletPath, descrPath, fn, returnType, args, { host, internalUrl, password }) {
=======
async function call (walletPath, descrPath, fn, returnType, args, options) {
  const { password } = options
>>>>>>> 00ebdead
  if (!path || !fn || !returnType) {
    program.outputHelp()
    process.exit(1)
  }
  try {
    const keypair = await getWalletByPathAndDecrypt(walletPath, { password })
<<<<<<< HEAD
    const client = await initClient(host, keypair, internalUrl)
=======
    const client = await initClient(R.merge(options, { keypair }))
>>>>>>> 00ebdead
    const descr = await readJSONFile(path.resolve(process.cwd(), descrPath))

    await handleApiError(
      async () => {
        args = args.filter(arg => arg !== '[object Object]')
        args = args.length ? `(${args.join(',')})` : '()'
        const callResult = await client.contractCall(descr.bytecode, descr.abi || 'sophia', descr.address, fn, { args, options })
        // The execution result, if successful, will be an AEVM-encoded result
        // value. Once type decoding will be implemented in the SDK, this value will
        // not be a hexadecimal string, anymore.
        print('Contract address_________ ' + descr.address)
        print('Gas price________________ ' + R.path(['result', 'gasPrice'])(callResult))
        print('Gas used_________________ ' + R.path(['result', 'gasUsed'])(callResult))
        print('Return value (encoded)___ ' + R.path(['result', 'returnValue'])(callResult))
        // Decode result
        const {type, value} = await callResult.decode(returnType)
        print('Return value (decoded)___ ' + value)
        print('Return remote type_______ ' + type)
      }
    )
  } catch (e) {
    printError(e.message)
    process.exit(1)
  }
}

export const Contract = {
  compile,
  deploy,
  call
}<|MERGE_RESOLUTION|>--- conflicted
+++ resolved
@@ -47,15 +47,10 @@
   } catch (e) {
     printError(e.message)
   }
-
 }
 
-<<<<<<< HEAD
-async function deploy (walletPath, contractPath, { host, gas, init, internalUrl, password, ttl, json  }) {
-=======
 async function deploy (walletPath, contractPath, options) {
   const { gas, init, ttl, password, json } = options
->>>>>>> 00ebdead
   // Deploy a contract to the chain and create a deploy descriptor
   // with the contract informations that can be use to invoke the contract
   // later on.
@@ -64,11 +59,7 @@
   // deploy descriptor
   try {
     const keypair = await getWalletByPathAndDecrypt(walletPath, { password })
-<<<<<<< HEAD
-    const client = await initClient(host, keypair, internalUrl)
-=======
     const client = await initClient(R.merge(options, { keypair }))
->>>>>>> 00ebdead
     const contractFile = readFile(path.resolve(process.cwd(), contractPath), 'utf-8')
 
     await handleApiError(
@@ -84,11 +75,7 @@
         // even when the contract's `state` is `unit` (`()`). The arguments to
         // `init` have to be provided at deployment time and will be written to the
         // block as well, together with the contract's bytecode.
-<<<<<<< HEAD
-        const deployDescriptor = await contract.deploy({ initState: init, ttl })
-=======
         const deployDescriptor = await contract.deploy({ initState: init, options: { ttl } })
->>>>>>> 00ebdead
 
         // Write contractDescriptor to file
         const descPath = `${R.last(contractPath.split('/'))}.deploy.${deployDescriptor.owner.slice(3)}.json`
@@ -96,7 +83,7 @@
           descPath,
           source: contractFile,
           bytecode: contract.bytecode,
-          abi: 'sophia',
+          abi: 'sophia'
         }, deployDescriptor)
 
         writeFile(
@@ -114,23 +101,15 @@
   }
 }
 
-<<<<<<< HEAD
-async function call (walletPath, descrPath, fn, returnType, args, { host, internalUrl, password }) {
-=======
 async function call (walletPath, descrPath, fn, returnType, args, options) {
   const { password } = options
->>>>>>> 00ebdead
   if (!path || !fn || !returnType) {
     program.outputHelp()
     process.exit(1)
   }
   try {
     const keypair = await getWalletByPathAndDecrypt(walletPath, { password })
-<<<<<<< HEAD
-    const client = await initClient(host, keypair, internalUrl)
-=======
     const client = await initClient(R.merge(options, { keypair }))
->>>>>>> 00ebdead
     const descr = await readJSONFile(path.resolve(process.cwd(), descrPath))
 
     await handleApiError(
@@ -146,7 +125,7 @@
         print('Gas used_________________ ' + R.path(['result', 'gasUsed'])(callResult))
         print('Return value (encoded)___ ' + R.path(['result', 'returnValue'])(callResult))
         // Decode result
-        const {type, value} = await callResult.decode(returnType)
+        const { type, value } = await callResult.decode(returnType)
         print('Return value (decoded)___ ' + value)
         print('Return remote type_______ ' + type)
       }
