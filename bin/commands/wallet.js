#!/usr/bin/env node
/*
 * ISC License (ISC)
 * Copyright (c) 2018 aeternity developers
 *
 *  Permission to use, copy, modify, and/or distribute this software for any
 *  purpose with or without fee is hereby granted, provided that the above
 *  copyright notice and this permission notice appear in all copies.
 *
 *  THE SOFTWARE IS PROVIDED "AS IS" AND THE AUTHOR DISCLAIMS ALL WARRANTIES WITH
 *  REGARD TO THIS SOFTWARE INCLUDING ALL IMPLIED WARRANTIES OF MERCHANTABILITY
 *  AND FITNESS. IN NO EVENT SHALL THE AUTHOR BE LIABLE FOR ANY SPECIAL, DIRECT,
 *  INDIRECT, OR CONSEQUENTIAL DAMAGES OR ANY DAMAGES WHATSOEVER RESULTING FROM
 *  LOSS OF USE, DATA OR PROFITS, WHETHER IN AN ACTION OF CONTRACT, NEGLIGENCE OR
 *  OTHER TORTIOUS ACTION, ARISING OUT OF OR IN CONNECTION WITH THE USE OR
 *  PERFORMANCE OF THIS SOFTWARE.
 */

//   __          __   _ _      _
//   \ \        / /  | | |    | |
//    \ \  /\  / /_ _| | | ___| |_ ___
//     \ \/  \/ / _` | | |/ _ \ __/ __|
//      \  /\  / (_| | | |  __/ |_\__ \
//       \/  \/ \__,_|_|_|\___|\__|___/
//
//

<<<<<<< HEAD
import { generateSecureWallet, generateSecureWalletFromPrivKey, getWalletByPathAndDecrypt } from '../utils/account'
import { HASH_TYPES } from '../utils/constant'
import { initClient } from '../utils/cli'
import { handleApiError } from '../utils/errors'
import { print, printError, printTransaction } from '../utils/print'
import { checkPref } from '../utils/helpers'

async function spend (walletPath, receiver, amount, { host, ttl, internalUrl, password, json }) {
=======
import * as R from 'ramda'

import { generateSecureWallet, generateSecureWalletFromPrivKey, getWalletByPathAndDecrypt } from '../utils/account'
import { HASH_TYPES } from '../utils/constant'
import { initClient } from '../utils/cli'
import { handleApiError } from '../utils/errors'
import { print, printError, printTransaction } from '../utils/print'
import { checkPref } from '../utils/helpers'

async function spend (walletPath, receiver, amount, options) {
  let { ttl, password, json } = options
>>>>>>> 00ebdead
  ttl = parseInt(ttl)
  try {
    checkPref(receiver, HASH_TYPES.account)
    const keypair = await getWalletByPathAndDecrypt(walletPath, { password })
<<<<<<< HEAD
    const client = await initClient(host, keypair, internalUrl)
=======
    const client = await initClient(R.merge(options, { keypair }))
>>>>>>> 00ebdead

    await handleApiError(async () => {
      let tx = await client.spend(parseInt(amount), receiver, { ttl })
      // if waitMined false
      if (typeof tx !== 'object') {
        tx = await client.tx(tx)
      } else {
        print('Transaction mined')
      }
      printTransaction(tx, json)
    })
  } catch (e) {
    printError(e.message)
  }
}

<<<<<<< HEAD
async function getBalance (walletPath, { host, internalUrl, password }) {
  try {
    const keypair = await getWalletByPathAndDecrypt(walletPath, { password })
    const client = await initClient(host, keypair, internalUrl)
=======
async function getBalance (walletPath, options) {
  const { password, json } = options
  try {
    const keypair = await getWalletByPathAndDecrypt(walletPath, { password })
    const client = await initClient(R.merge(options, { keypair }))
>>>>>>> 00ebdead
    await handleApiError(
      async () => print('Your balance is: ' + (await client.balance(await client.address())))
    )
  } catch (e) {
    printError(e.message)
  }
}

<<<<<<< HEAD
async function getAddress (walletPath, { host, internalUrl, password, privateKey }) {
  try {
    const keypair = await getWalletByPathAndDecrypt(walletPath, { password, privateKey })
    const client = await initClient(host, keypair, internalUrl)
=======
async function getAddress (walletPath, options) {
  const { password, privateKey } = options
  try {
    const keypair = await getWalletByPathAndDecrypt(walletPath, { password })
    const client = await initClient(R.merge(options, { keypair }))
>>>>>>> 00ebdead

    await handleApiError(
      async () => {
        print('Your address is: ' + await client.address())
        if (privateKey)
          print('Your private key is: ' + keypair.priv)
      }
    )
  } catch (e) {
    printError(e.message)
  }
}

async function createSecureWallet (walletPath, { output, password }) {
  try {
    await generateSecureWallet(walletPath, { output, password })
  } catch (e) {
    printError(e.message)
  }
}

async function createSecureWalletByPrivKey (walletPath, priv, { output, password }) {
  try {
    await generateSecureWalletFromPrivKey(walletPath, priv, { output, password })
  } catch (e) {
    printError(e.message)
  }
}

export const Wallet = {
  spend,
  getBalance,
  getAddress,
  createSecureWallet,
  createSecureWalletByPrivKey
}<|MERGE_RESOLUTION|>--- conflicted
+++ resolved
@@ -25,16 +25,6 @@
 //
 //
 
-<<<<<<< HEAD
-import { generateSecureWallet, generateSecureWalletFromPrivKey, getWalletByPathAndDecrypt } from '../utils/account'
-import { HASH_TYPES } from '../utils/constant'
-import { initClient } from '../utils/cli'
-import { handleApiError } from '../utils/errors'
-import { print, printError, printTransaction } from '../utils/print'
-import { checkPref } from '../utils/helpers'
-
-async function spend (walletPath, receiver, amount, { host, ttl, internalUrl, password, json }) {
-=======
 import * as R from 'ramda'
 
 import { generateSecureWallet, generateSecureWalletFromPrivKey, getWalletByPathAndDecrypt } from '../utils/account'
@@ -46,16 +36,11 @@
 
 async function spend (walletPath, receiver, amount, options) {
   let { ttl, password, json } = options
->>>>>>> 00ebdead
   ttl = parseInt(ttl)
   try {
     checkPref(receiver, HASH_TYPES.account)
     const keypair = await getWalletByPathAndDecrypt(walletPath, { password })
-<<<<<<< HEAD
-    const client = await initClient(host, keypair, internalUrl)
-=======
     const client = await initClient(R.merge(options, { keypair }))
->>>>>>> 00ebdead
 
     await handleApiError(async () => {
       let tx = await client.spend(parseInt(amount), receiver, { ttl })
@@ -72,18 +57,11 @@
   }
 }
 
-<<<<<<< HEAD
-async function getBalance (walletPath, { host, internalUrl, password }) {
-  try {
-    const keypair = await getWalletByPathAndDecrypt(walletPath, { password })
-    const client = await initClient(host, keypair, internalUrl)
-=======
 async function getBalance (walletPath, options) {
   const { password, json } = options
   try {
     const keypair = await getWalletByPathAndDecrypt(walletPath, { password })
     const client = await initClient(R.merge(options, { keypair }))
->>>>>>> 00ebdead
     await handleApiError(
       async () => print('Your balance is: ' + (await client.balance(await client.address())))
     )
@@ -92,18 +70,11 @@
   }
 }
 
-<<<<<<< HEAD
-async function getAddress (walletPath, { host, internalUrl, password, privateKey }) {
-  try {
-    const keypair = await getWalletByPathAndDecrypt(walletPath, { password, privateKey })
-    const client = await initClient(host, keypair, internalUrl)
-=======
 async function getAddress (walletPath, options) {
   const { password, privateKey } = options
   try {
     const keypair = await getWalletByPathAndDecrypt(walletPath, { password })
     const client = await initClient(R.merge(options, { keypair }))
->>>>>>> 00ebdead
 
     await handleApiError(
       async () => {
