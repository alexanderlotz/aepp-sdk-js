--- conflicted
+++ resolved
@@ -27,25 +27,15 @@
 
 const program = require('commander')
 
-<<<<<<< HEAD
-require = require('esm')(module/*, options*/) //use to handle es6 import/export
-=======
 require = require('esm')(module/*, options */) // use to handle es6 import/export
->>>>>>> 00ebdead
 const utils = require('./utils/index')
 const { Inspect } = require('./commands')
 
 program
-<<<<<<< HEAD
-  .option('-H, --host [hostname]', 'Node to connect to', utils.constant.EPOCH_URL)
-  .option('-U, --internalUrl [internal]', 'Node to connect to(internal)', utils.constant.EPOCH_INTERNAL_URL)
-  .option('--json [json]', 'Print result in json format')
-=======
   .option('--host [hostname]', 'Node to connect to', utils.constant.EPOCH_URL)
   .option('--internalUrl [internal]', 'Node to connect to(internal)', utils.constant.EPOCH_INTERNAL_URL)
   .option('-f --force', 'Ignore epoch version compatibility check')
   .option('--json', 'Print result in json format')
->>>>>>> 00ebdead
 
 program
   .arguments('<hash>')
