# Change Log
All notable changes to this project will be documented in this file. This change
log follows the conventions of [keepachangelog.com](http://keepachangelog.com/).

<<<<<<< HEAD
## [0.21.0-0.1.0-alpha.1]
### Added
- nameId function for commitment hash calculations

### Removed
- Support for < 0.21.0
=======
## [0.22.0-0.1.0-alpha.1]
### Added
- nameId function for commitment hash calculations

### Changed
- API endpoints to meet new Epoch specifications
- change hash prefix separator from $ to _

### Removed
- Support for < 0.22.0
>>>>>>> e9fecc21

### Changed
- Fixes commitment hash calculations in naming system, to be `Hash(nameId(name) + name_salt)` instead of `Hash(Hash(name + name_salt))`.

## [0.18.0-0.1.1]
### Added
- Lots of new documentation (prose and API)
- Fancy badges to README
- Transitive dev dependencies for standard-loader not covered by pnpm
- CI Dockerfile to include pnpm
- Fancy-shmancy diagram in README
- Generated documentation files since they are linked in static docs

### Changed
- Switch from Yarn to pnpm for building
- Structure of documentation
- Generate Markdown from Docco

## [0.18.0-0.1.0]
### Added
- Support for Epoch 0.18.0 (changed endpoints)
- Wallet/Aepp RPC support
- Contract call result decoding support
- Per-module API documentation (Markdown based on JSDoc)
- More API documentation (still incomplete)
- SDK entrypoint factories (in `/es/ae/cli.js`)

### Removed
- Support for < 0.18.0 (changed endpoints)

### Changed
- Module load path (src -> es)
- Lower mining rate (5s) in docker-compose

### Fixed
- Symmetric key encryption/decryption

## [0.15.0-0.1.0]
### Removed
- Legacy Swagger file loading
- Compatibility with < 0.15.0

### Fixed
- Contract unit state initialization
- Missing required parameter for name transfers (workaround for
  [Swagger file bug])

[Swagger file bug]: https://www.pivotaltracker.com/n/projects/2124891

## [0.14.0-0.1.0]
### Added
- New, opinionated top-level API

### Changed
- Rest of legacy API now uses new API as well
- Generated API now encapsulated in `api` object
- Automatic case conversion for remote parameter names
- Remaining tests to use new API
- Adapted new method of obtaining transaction hash, breaks compatibility (see
  below)

### Removed
- Oracle API (for the time being)
- Legacy API and tests
- Compatibility with older versions of Epoch which provide the transaction hash
  the old way

### Fixed
- [GH-49]: Handle existing path components correctly

## [0.13.0-0.1.0]
### Added
- This change log file

### Changed
- Switch to curve ed25519 (from secp256k1) to align with Epoch protocol changes
- Generate basic API directly from Swagger files, also validate input data
- Compiled library now self-contained with all dependencies
- Use Webpack 4 based cross-platform (Node/Web) compilation
- Package description now reads `SDK for the æternity blockchain`
- Authors are now taken from `AUTHORS` instead of `package.json`
- Moved code examples from README to separate file in docs

### Removed
- Defunct scripts; will be brought back later

### Fixed
- More consistent code examples

[0.13.0-0.1.0]: https://github.com/aeternity/aepp-sdk-js/compare/v0.10.0-0.1.0...v0.13.0-0.1.0
[0.14.0-0.1.0]: https://github.com/aeternity/aepp-sdk-js/compare/v0.13.0-0.1.0...v0.14.0-0.1.0
[0.15.0-0.1.0]: https://github.com/aeternity/aepp-sdk-js/compare/v0.14.0-0.1.0...v0.15.0-0.1.0
[0.18.0-0.1.0]: https://github.com/aeternity/aepp-sdk-js/compare/v0.15.0-0.1.0...v0.18.0-0.1.0
[0.18.0-0.1.1]: https://github.com/aeternity/aepp-sdk-js/compare/v0.18.0-0.1.0...v0.18.0-0.1.1<|MERGE_RESOLUTION|>--- conflicted
+++ resolved
@@ -2,14 +2,6 @@
 All notable changes to this project will be documented in this file. This change
 log follows the conventions of [keepachangelog.com](http://keepachangelog.com/).
 
-<<<<<<< HEAD
-## [0.21.0-0.1.0-alpha.1]
-### Added
-- nameId function for commitment hash calculations
-
-### Removed
-- Support for < 0.21.0
-=======
 ## [0.22.0-0.1.0-alpha.1]
 ### Added
 - nameId function for commitment hash calculations
@@ -20,7 +12,6 @@
 
 ### Removed
 - Support for < 0.22.0
->>>>>>> e9fecc21
 
 ### Changed
 - Fixes commitment hash calculations in naming system, to be `Hash(nameId(name) + name_salt)` instead of `Hash(Hash(name + name_salt))`.
